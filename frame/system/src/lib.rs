--- conflicted
+++ resolved
@@ -174,13 +174,8 @@
 		/// Account index (aka nonce) type. This stores the number of previous transactions associated
 		/// with a sender account.
 		type Index:
-<<<<<<< HEAD
-			Parameter + Member + MaybeSerialize + Debug + Default + MaybeDisplay + AtLeast32Bit
+			Parameter + Member + MaybeSerializeDeserialize + Debug + Default + MaybeDisplay + AtLeast32Bit
 			+ Copy + scale_info::TypeInfo;
-=======
-			Parameter + Member + MaybeSerializeDeserialize + Debug + Default + MaybeDisplay + AtLeast32Bit
-			+ Copy;
->>>>>>> 840478ae
 
 		/// The block number type used by the runtime.
 		type BlockNumber:
