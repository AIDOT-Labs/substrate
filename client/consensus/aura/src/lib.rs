// This file is part of Substrate.

// Copyright (C) 2018-2020 Parity Technologies (UK) Ltd.
// SPDX-License-Identifier: GPL-3.0-or-later WITH Classpath-exception-2.0

// This program is free software: you can redistribute it and/or modify
// it under the terms of the GNU General Public License as published by
// the Free Software Foundation, either version 3 of the License, or
// (at your option) any later version.

// This program is distributed in the hope that it will be useful,
// but WITHOUT ANY WARRANTY; without even the implied warranty of
// MERCHANTABILITY or FITNESS FOR A PARTICULAR PURPOSE. See the
// GNU General Public License for more details.

// You should have received a copy of the GNU General Public License
// along with this program. If not, see <https://www.gnu.org/licenses/>.

//! Aura (Authority-round) consensus in substrate.
//!
//! Aura works by having a list of authorities A who are expected to roughly
//! agree on the current time. Time is divided up into discrete slots of t
//! seconds each. For each slot s, the author of that slot is A[s % |A|].
//!
//! The author is allowed to issue one block but not more during that slot,
//! and it will be built upon the longest valid chain that has been seen.
//!
//! Blocks from future steps will be either deferred or rejected depending on how
//! far in the future they are.
//!
//! NOTE: Aura itself is designed to be generic over the crypto used.
#![forbid(missing_docs, unsafe_code)]
use std::{
	sync::Arc, time::Duration, thread, marker::PhantomData, hash::Hash, fmt::Debug, pin::Pin,
	collections::HashMap, convert::{TryFrom, TryInto},
};

use futures::prelude::*;
use parking_lot::Mutex;
use log::{debug, info, trace};
use prometheus_endpoint::Registry;

use codec::{Encode, Decode, Codec};

use sp_consensus::{
	self, BlockImport, Environment, Proposer, CanAuthorWith, ForkChoiceStrategy, BlockImportParams,
	BlockOrigin, Error as ConsensusError, SelectChain, SlotData, BlockCheckParams, ImportResult
};
use sp_consensus::import_queue::{
	Verifier, BasicQueue, DefaultImportQueue, BoxJustificationImport, BoxFinalityProofImport,
};
use sc_client_api::{backend::AuxStore, BlockOf};
use sp_blockchain::{
	self, Result as CResult, well_known_cache_keys::{self, Id as CacheKeyId},
	ProvideCache, HeaderBackend,
};
use sp_block_builder::BlockBuilder as BlockBuilderApi;
use sp_core::crypto::Public;
use sp_application_crypto::{AppKey, AppPublic};
use sp_runtime::{
	generic::{BlockId, OpaqueDigestItemId},
	Justification,
};
use sp_runtime::traits::{Block as BlockT, Header, DigestItemFor, Zero, Member};
use sp_api::ProvideRuntimeApi;
<<<<<<< HEAD
use sp_core::{traits::SyncCryptoStore, crypto::Pair};
=======
use sp_core::crypto::Pair;
use sp_keystore::{SyncCryptoStorePtr, SyncCryptoStore};
>>>>>>> a845ff33
use sp_inherents::{InherentDataProviders, InherentData};
use sp_timestamp::{
	TimestampInherentData, InherentType as TimestampInherent, InherentError as TIError
};
use sc_telemetry::{telemetry, CONSENSUS_TRACE, CONSENSUS_DEBUG, CONSENSUS_INFO};

use sc_consensus_slots::{
	CheckedHeader, SlotWorker, SlotInfo, SlotCompatible, StorageChanges, check_equivocation,
};

use sp_api::ApiExt;

pub use sp_consensus_aura::{
	ConsensusLog, AuraApi, AURA_ENGINE_ID,
	inherents::{
		InherentType as AuraInherent,
		AuraInherentData, INHERENT_IDENTIFIER, InherentDataProvider,
	},
};
pub use sp_consensus::SyncOracle;
pub use digests::CompatibleDigestItem;

mod digests;

type AuthorityId<P> = <P as Pair>::Public;

/// Slot duration type for Aura.
pub type SlotDuration = sc_consensus_slots::SlotDuration<u64>;

/// Get type of `SlotDuration` for Aura.
pub fn slot_duration<A, B, C>(client: &C) -> CResult<SlotDuration> where
	A: Codec,
	B: BlockT,
	C: AuxStore + ProvideRuntimeApi<B>,
	C::Api: AuraApi<B, A, Error = sp_blockchain::Error>,
{
	SlotDuration::get_or_compute(client, |a, b| a.slot_duration(b))
}

/// Get slot author for given block along with authorities.
fn slot_author<P: Pair>(slot_num: u64, authorities: &[AuthorityId<P>]) -> Option<&AuthorityId<P>> {
	if authorities.is_empty() { return None }

	let idx = slot_num % (authorities.len() as u64);
	assert!(
		idx <= usize::max_value() as u64,
		"It is impossible to have a vector with length beyond the address space; qed",
	);

	let current_author = authorities.get(idx as usize)
		.expect("authorities not empty; index constrained to list length;\
				this is a valid index; qed");

	Some(current_author)
}

#[derive(Copy, Clone, Debug, PartialEq, Eq, Hash)]
struct AuraSlotCompatible;

impl SlotCompatible for AuraSlotCompatible {
	fn extract_timestamp_and_slot(
		&self,
		data: &InherentData
	) -> Result<(TimestampInherent, AuraInherent, std::time::Duration), sp_consensus::Error> {
		data.timestamp_inherent_data()
			.and_then(|t| data.aura_inherent_data().map(|a| (t, a)))
			.map_err(Into::into)
			.map_err(sp_consensus::Error::InherentData)
			.map(|(x, y)| (x, y, Default::default()))
	}
}

/// Start the aura worker. The returned future should be run in a futures executor.
pub fn start_aura<B, C, SC, E, I, P, SO, CAW, Error>(
	slot_duration: SlotDuration,
	client: Arc<C>,
	select_chain: SC,
	block_import: I,
	env: E,
	sync_oracle: SO,
	inherent_data_providers: InherentDataProviders,
	force_authoring: bool,
<<<<<<< HEAD
	keystore: Arc<SyncCryptoStore>,
=======
	keystore: SyncCryptoStorePtr,
>>>>>>> a845ff33
	can_author_with: CAW,
) -> Result<impl Future<Output = ()>, sp_consensus::Error> where
	B: BlockT,
	C: ProvideRuntimeApi<B> + BlockOf + ProvideCache<B> + AuxStore + Send + Sync,
	C::Api: AuraApi<B, AuthorityId<P>>,
	SC: SelectChain<B>,
	E: Environment<B, Error = Error> + Send + Sync + 'static,
	E::Proposer: Proposer<B, Error = Error, Transaction = sp_api::TransactionFor<C, B>>,
	P: Pair + Send + Sync,
	P::Public: AppPublic + Hash + Member + Encode + Decode,
	P::Signature: TryFrom<Vec<u8>> + Hash + Member + Encode + Decode,
	I: BlockImport<B, Transaction = sp_api::TransactionFor<C, B>> + Send + Sync + 'static,
	Error: std::error::Error + Send + From<sp_consensus::Error> + 'static,
	SO: SyncOracle + Send + Sync + Clone,
	CAW: CanAuthorWith<B> + Send,
{
	let worker = AuraWorker {
		client,
		block_import: Arc::new(Mutex::new(block_import)),
		env,
		keystore,
		sync_oracle: sync_oracle.clone(),
		force_authoring,
		_key_type: PhantomData::<P>,
	};
	register_aura_inherent_data_provider(
		&inherent_data_providers,
		slot_duration.slot_duration()
	)?;
	Ok(sc_consensus_slots::start_slot_worker::<_, _, _, _, _, AuraSlotCompatible, _>(
		slot_duration,
		select_chain,
		worker,
		sync_oracle,
		inherent_data_providers,
		AuraSlotCompatible,
		can_author_with,
	))
}

struct AuraWorker<C, E, I, P, SO> {
	client: Arc<C>,
	block_import: Arc<Mutex<I>>,
	env: E,
<<<<<<< HEAD
	keystore: Arc<SyncCryptoStore>,
=======
	keystore: SyncCryptoStorePtr,
>>>>>>> a845ff33
	sync_oracle: SO,
	force_authoring: bool,
	_key_type: PhantomData<P>,
}

impl<B, C, E, I, P, Error, SO> sc_consensus_slots::SimpleSlotWorker<B> for AuraWorker<C, E, I, P, SO> where
	B: BlockT,
	C: ProvideRuntimeApi<B> + BlockOf + ProvideCache<B> + Sync,
	C::Api: AuraApi<B, AuthorityId<P>>,
	E: Environment<B, Error = Error>,
	E::Proposer: Proposer<B, Error = Error, Transaction = sp_api::TransactionFor<C, B>>,
	I: BlockImport<B, Transaction = sp_api::TransactionFor<C, B>> + Send + Sync + 'static,
	P: Pair + Send + Sync,
	P::Public: AppPublic + Public + Member + Encode + Decode + Hash,
	P::Signature: TryFrom<Vec<u8>> + Member + Encode + Decode + Hash + Debug,
	SO: SyncOracle + Send + Clone,
	Error: std::error::Error + Send + From<sp_consensus::Error> + 'static,
{
	type BlockImport = I;
	type SyncOracle = SO;
	type CreateProposer = Pin<Box<
		dyn Future<Output = Result<E::Proposer, sp_consensus::Error>> + Send + 'static
	>>;
	type Proposer = E::Proposer;
	type Claim = P::Public;
	type EpochData = Vec<AuthorityId<P>>;

	fn logging_target(&self) -> &'static str {
		"aura"
	}

	fn block_import(&self) -> Arc<Mutex<Self::BlockImport>> {
		self.block_import.clone()
	}

	fn epoch_data(
		&self,
		header: &B::Header,
		_slot_number: u64,
	) -> Result<Self::EpochData, sp_consensus::Error> {
		authorities(self.client.as_ref(), &BlockId::Hash(header.hash()))
	}

	fn authorities_len(&self, epoch_data: &Self::EpochData) -> Option<usize> {
		Some(epoch_data.len())
	}

	fn claim_slot(
		&self,
		_header: &B::Header,
		slot_number: u64,
		epoch_data: &Self::EpochData,
	) -> Option<Self::Claim> {
		let expected_author = slot_author::<P>(slot_number, epoch_data);
		expected_author.and_then(|p| {
<<<<<<< HEAD
			 if self.keystore.has_keys(
				&[(p.to_raw_vec(), sp_application_crypto::key_types::AURA)],
=======
			 if SyncCryptoStore::has_keys(
				 &*self.keystore,
				 &[(p.to_raw_vec(), sp_application_crypto::key_types::AURA)],
>>>>>>> a845ff33
			) {
				Some(p.clone())
			} else {
				None
			}
		})
	}

	fn pre_digest_data(
		&self,
		slot_number: u64,
		_claim: &Self::Claim,
	) -> Vec<sp_runtime::DigestItem<B::Hash>> {
		vec![
			<DigestItemFor<B> as CompatibleDigestItem<P>>::aura_pre_digest(slot_number),
		]
	}

	fn block_import_params(&self) -> Box<dyn Fn(
		B::Header,
		&B::Hash,
		Vec<B::Extrinsic>,
		StorageChanges<sp_api::TransactionFor<C, B>, B>,
		Self::Claim,
		Self::EpochData,
	) -> Result<
		sp_consensus::BlockImportParams<B, sp_api::TransactionFor<C, B>>,
		sp_consensus::Error> + Send + 'static>
	{
		let keystore = self.keystore.clone();
		Box::new(move |header, header_hash, body, storage_changes, public, _epoch| {
			// sign the pre-sealed hash of the block and then
			// add it to a digest item.
			let public_type_pair = public.to_public_crypto_pair();
			let public = public.to_raw_vec();
<<<<<<< HEAD
			let signature = keystore
				.sign_with(
					<AuthorityId<P> as AppKey>::ID,
					&public_type_pair,
					header_hash.as_ref()
				)
				.map_err(|e| sp_consensus::Error::CannotSign(
					public.clone(), e.to_string(),
				))?;
=======
			let signature = SyncCryptoStore::sign_with(
				&*keystore,
				<AuthorityId<P> as AppKey>::ID,
				&public_type_pair,
				header_hash.as_ref()
			).map_err(|e| sp_consensus::Error::CannotSign(
				public.clone(), e.to_string(),
			))?;
>>>>>>> a845ff33
			let signature = signature.clone().try_into()
				.map_err(|_| sp_consensus::Error::InvalidSignature(
					signature, public
				))?;

			let signature_digest_item = <DigestItemFor<B> as CompatibleDigestItem<P>>::aura_seal(signature);

			let mut import_block = BlockImportParams::new(BlockOrigin::Own, header);
			import_block.post_digests.push(signature_digest_item);
			import_block.body = Some(body);
			import_block.storage_changes = Some(storage_changes);
			import_block.fork_choice = Some(ForkChoiceStrategy::LongestChain);

			Ok(import_block)
		})
	}

	fn force_authoring(&self) -> bool {
		self.force_authoring
	}

	fn sync_oracle(&mut self) -> &mut Self::SyncOracle {
		&mut self.sync_oracle
	}

	fn proposer(&mut self, block: &B::Header) -> Self::CreateProposer {
		Box::pin(self.env.init(block).map_err(|e| {
			sp_consensus::Error::ClientImport(format!("{:?}", e)).into()
		}))
	}

	fn proposing_remaining_duration(
		&self,
		head: &B::Header,
		slot_info: &SlotInfo,
	) -> Option<std::time::Duration> {
		let slot_remaining = self.slot_remaining_duration(slot_info);

		let parent_slot = match find_pre_digest::<B, P>(head) {
			Err(_) => return Some(slot_remaining),
			Ok(d) => d,
		};

		if let Some(slot_lenience) =
			sc_consensus_slots::slot_lenience_exponential(parent_slot, slot_info)
		{
			debug!(target: "aura",
				"No block for {} slots. Applying linear lenience of {}s",
				slot_info.number.saturating_sub(parent_slot + 1),
				slot_lenience.as_secs(),
			);

			Some(slot_remaining + slot_lenience)
		} else {
			Some(slot_remaining)
		}
	}
}

impl<B: BlockT, C, E, I, P, Error, SO> SlotWorker<B> for AuraWorker<C, E, I, P, SO> where
	B: BlockT,
	C: ProvideRuntimeApi<B> + BlockOf + ProvideCache<B> + Sync + Send,
	C::Api: AuraApi<B, AuthorityId<P>>,
	E: Environment<B, Error = Error> + Send + Sync,
	E::Proposer: Proposer<B, Error = Error, Transaction = sp_api::TransactionFor<C, B>>,
	I: BlockImport<B, Transaction = sp_api::TransactionFor<C, B>> + Send + Sync + 'static,
	P: Pair + Send + Sync,
	P::Public: AppPublic + Member + Encode + Decode + Hash,
	P::Signature: TryFrom<Vec<u8>> + Member + Encode + Decode + Hash + Debug,
	SO: SyncOracle + Send + Sync + Clone,
	Error: std::error::Error + Send + From<sp_consensus::Error> + 'static,
{
	type OnSlot = Pin<Box<dyn Future<Output = Result<(), sp_consensus::Error>> + Send>>;

	fn on_slot(&mut self, chain_head: B::Header, slot_info: SlotInfo) -> Self::OnSlot {
		<Self as sc_consensus_slots::SimpleSlotWorker<B>>::on_slot(self, chain_head, slot_info)
	}
}

fn aura_err<B: BlockT>(error: Error<B>) -> Error<B> {
	debug!(target: "aura", "{}", error);
	error
}

#[derive(derive_more::Display, Debug)]
enum Error<B: BlockT> {
	#[display(fmt = "Multiple Aura pre-runtime headers")]
	MultipleHeaders,
	#[display(fmt = "No Aura pre-runtime digest found")]
	NoDigestFound,
	#[display(fmt = "Header {:?} is unsealed", _0)]
	HeaderUnsealed(B::Hash),
	#[display(fmt = "Header {:?} has a bad seal", _0)]
	HeaderBadSeal(B::Hash),
	#[display(fmt = "Slot Author not found")]
	SlotAuthorNotFound,
	#[display(fmt = "Bad signature on {:?}", _0)]
	BadSignature(B::Hash),
	#[display(fmt = "Rejecting block too far in future")]
	TooFarInFuture,
	Client(sp_blockchain::Error),
	DataProvider(String),
	Runtime(String),
	#[display(fmt = "Slot number must increase: parent slot: {}, this slot: {}", _0, _1)]
	SlotNumberMustIncrease(u64, u64),
	#[display(fmt = "Parent ({}) of {} unavailable. Cannot import", _0, _1)]
	ParentUnavailable(B::Hash, B::Hash),
}

impl<B: BlockT> std::convert::From<Error<B>> for String {
	fn from(error: Error<B>) -> String {
		error.to_string()
	}
}

fn find_pre_digest<B: BlockT, P: Pair>(header: &B::Header) -> Result<u64, Error<B>>
	where DigestItemFor<B>: CompatibleDigestItem<P>,
		P::Signature: Decode,
		P::Public: Encode + Decode + PartialEq + Clone,
{
	if header.number().is_zero() {
		return Ok(0);
	}

	let mut pre_digest: Option<u64> = None;
	for log in header.digest().logs() {
		trace!(target: "aura", "Checking log {:?}", log);
		match (log.as_aura_pre_digest(), pre_digest.is_some()) {
			(Some(_), true) => Err(aura_err(Error::MultipleHeaders))?,
			(None, _) => trace!(target: "aura", "Ignoring digest not meant for us"),
			(s, false) => pre_digest = s,
		}
	}
	pre_digest.ok_or_else(|| aura_err(Error::NoDigestFound))
}

/// check a header has been signed by the right key. If the slot is too far in the future, an error will be returned.
/// if it's successful, returns the pre-header and the digest item containing the seal.
///
/// This digest item will always return `Some` when used with `as_aura_seal`.
//
fn check_header<C, B: BlockT, P: Pair>(
	client: &C,
	slot_now: u64,
	mut header: B::Header,
	hash: B::Hash,
	authorities: &[AuthorityId<P>],
) -> Result<CheckedHeader<B::Header, (u64, DigestItemFor<B>)>, Error<B>> where
	DigestItemFor<B>: CompatibleDigestItem<P>,
	P::Signature: Decode,
	C: sc_client_api::backend::AuxStore,
	P::Public: Encode + Decode + PartialEq + Clone,
{
	let seal = match header.digest_mut().pop() {
		Some(x) => x,
		None => return Err(Error::HeaderUnsealed(hash)),
	};

	let sig = seal.as_aura_seal().ok_or_else(|| {
		aura_err(Error::HeaderBadSeal(hash))
	})?;

	let slot_num = find_pre_digest::<B, _>(&header)?;

	if slot_num > slot_now {
		header.digest_mut().push(seal);
		Ok(CheckedHeader::Deferred(header, slot_num))
	} else {
		// check the signature is valid under the expected authority and
		// chain state.
		let expected_author = match slot_author::<P>(slot_num, &authorities) {
			None => return Err(Error::SlotAuthorNotFound),
			Some(author) => author,
		};

		let pre_hash = header.hash();

		if P::verify(&sig, pre_hash.as_ref(), expected_author) {
			if let Some(equivocation_proof) = check_equivocation(
				client,
				slot_now,
				slot_num,
				&header,
				expected_author,
			).map_err(Error::Client)? {
				info!(
					"Slot author is equivocating at slot {} with headers {:?} and {:?}",
					slot_num,
					equivocation_proof.first_header.hash(),
					equivocation_proof.second_header.hash(),
				);
			}

			Ok(CheckedHeader::Checked(header, (slot_num, seal)))
		} else {
			Err(Error::BadSignature(hash))
		}
	}
}

/// A verifier for Aura blocks.
pub struct AuraVerifier<C, P, CAW> {
	client: Arc<C>,
	phantom: PhantomData<P>,
	inherent_data_providers: sp_inherents::InherentDataProviders,
	can_author_with: CAW,
}

impl<C, P, CAW> AuraVerifier<C, P, CAW> where
	P: Send + Sync + 'static,
	CAW: Send + Sync + 'static,
{
	fn check_inherents<B: BlockT>(
		&self,
		block: B,
		block_id: BlockId<B>,
		inherent_data: InherentData,
		timestamp_now: u64,
	) -> Result<(), Error<B>> where
		C: ProvideRuntimeApi<B>, C::Api: BlockBuilderApi<B, Error = sp_blockchain::Error>,
		CAW: CanAuthorWith<B>,
	{
		const MAX_TIMESTAMP_DRIFT_SECS: u64 = 60;

		if let Err(e) = self.can_author_with.can_author_with(&block_id) {
			debug!(
				target: "aura",
				"Skipping `check_inherents` as authoring version is not compatible: {}",
				e,
			);

			return Ok(())
		}

		let inherent_res = self.client.runtime_api().check_inherents(
			&block_id,
			block,
			inherent_data,
		).map_err(Error::Client)?;

		if !inherent_res.ok() {
			inherent_res
				.into_errors()
				.try_for_each(|(i, e)| match TIError::try_from(&i, &e) {
					Some(TIError::ValidAtTimestamp(timestamp)) => {
						// halt import until timestamp is valid.
						// reject when too far ahead.
						if timestamp > timestamp_now + MAX_TIMESTAMP_DRIFT_SECS {
							return Err(Error::TooFarInFuture);
						}

						let diff = timestamp.saturating_sub(timestamp_now);
						info!(
							target: "aura",
							"halting for block {} seconds in the future",
							diff
						);
						telemetry!(CONSENSUS_INFO; "aura.halting_for_future_block";
							"diff" => ?diff
						);
						thread::sleep(Duration::from_secs(diff));
						Ok(())
					},
					Some(TIError::Other(e)) => Err(Error::Runtime(e.into())),
					None => Err(Error::DataProvider(
						self.inherent_data_providers.error_to_string(&i, &e)
					)),
				})
		} else {
			Ok(())
		}
	}
}

#[forbid(deprecated)]
impl<B: BlockT, C, P, CAW> Verifier<B> for AuraVerifier<C, P, CAW> where
	C: ProvideRuntimeApi<B> +
		Send +
		Sync +
		sc_client_api::backend::AuxStore +
		ProvideCache<B> +
		BlockOf,
	C::Api: BlockBuilderApi<B> + AuraApi<B, AuthorityId<P>> + ApiExt<B, Error = sp_blockchain::Error>,
	DigestItemFor<B>: CompatibleDigestItem<P>,
	P: Pair + Send + Sync + 'static,
	P::Public: Send + Sync + Hash + Eq + Clone + Decode + Encode + Debug + 'static,
	P::Signature: Encode + Decode,
	CAW: CanAuthorWith<B> + Send + Sync + 'static,
{
	fn verify(
		&mut self,
		origin: BlockOrigin,
		header: B::Header,
		justification: Option<Justification>,
		mut body: Option<Vec<B::Extrinsic>>,
	) -> Result<(BlockImportParams<B, ()>, Option<Vec<(CacheKeyId, Vec<u8>)>>), String> {
		let mut inherent_data = self.inherent_data_providers
			.create_inherent_data()
			.map_err(|e| e.into_string())?;
		let (timestamp_now, slot_now, _) = AuraSlotCompatible.extract_timestamp_and_slot(&inherent_data)
			.map_err(|e| format!("Could not extract timestamp and slot: {:?}", e))?;
		let hash = header.hash();
		let parent_hash = *header.parent_hash();
		let authorities = authorities(self.client.as_ref(), &BlockId::Hash(parent_hash))
			.map_err(|e| format!("Could not fetch authorities at {:?}: {:?}", parent_hash, e))?;

		// we add one to allow for some small drift.
		// FIXME #1019 in the future, alter this queue to allow deferring of
		// headers
		let checked_header = check_header::<C, B, P>(
			&self.client,
			slot_now + 1,
			header,
			hash,
			&authorities[..],
		).map_err(|e| e.to_string())?;
		match checked_header {
			CheckedHeader::Checked(pre_header, (slot_num, seal)) => {
				// if the body is passed through, we need to use the runtime
				// to check that the internally-set timestamp in the inherents
				// actually matches the slot set in the seal.
				if let Some(inner_body) = body.take() {
					inherent_data.aura_replace_inherent_data(slot_num);
					let block = B::new(pre_header.clone(), inner_body);

					// skip the inherents verification if the runtime API is old.
					if self.client
						.runtime_api()
						.has_api_with::<dyn BlockBuilderApi<B, Error = ()>, _>(
							&BlockId::Hash(parent_hash),
							|v| v >= 2,
						)
						.map_err(|e| format!("{:?}", e))?
					{
						self.check_inherents(
							block.clone(),
							BlockId::Hash(parent_hash),
							inherent_data,
							timestamp_now,
						).map_err(|e| e.to_string())?;
					}

					let (_, inner_body) = block.deconstruct();
					body = Some(inner_body);
				}

				trace!(target: "aura", "Checked {:?}; importing.", pre_header);
				telemetry!(CONSENSUS_TRACE; "aura.checked_and_importing"; "pre_header" => ?pre_header);

				// Look for an authorities-change log.
				let maybe_keys = pre_header.digest()
					.logs()
					.iter()
					.filter_map(|l| l.try_to::<ConsensusLog<AuthorityId<P>>>(
						OpaqueDigestItemId::Consensus(&AURA_ENGINE_ID)
					))
					.find_map(|l| match l {
						ConsensusLog::AuthoritiesChange(a) => Some(
							vec![(well_known_cache_keys::AUTHORITIES, a.encode())]
						),
						_ => None,
					});

				let mut import_block = BlockImportParams::new(origin, pre_header);
				import_block.post_digests.push(seal);
				import_block.body = body;
				import_block.justification = justification;
				import_block.fork_choice = Some(ForkChoiceStrategy::LongestChain);
				import_block.post_hash = Some(hash);

				Ok((import_block, maybe_keys))
			}
			CheckedHeader::Deferred(a, b) => {
				debug!(target: "aura", "Checking {:?} failed; {:?}, {:?}.", hash, a, b);
				telemetry!(CONSENSUS_DEBUG; "aura.header_too_far_in_future";
					"hash" => ?hash, "a" => ?a, "b" => ?b
				);
				Err(format!("Header {:?} rejected: too far in the future", hash))
			}
		}
	}
}

fn initialize_authorities_cache<A, B, C>(client: &C) -> Result<(), ConsensusError> where
	A: Codec,
	B: BlockT,
	C: ProvideRuntimeApi<B> + BlockOf + ProvideCache<B>,
	C::Api: AuraApi<B, A>,
{
	// no cache => no initialization
	let cache = match client.cache() {
		Some(cache) => cache,
		None => return Ok(()),
	};

	// check if we already have initialized the cache
	let map_err = |error| sp_consensus::Error::from(sp_consensus::Error::ClientImport(
		format!(
			"Error initializing authorities cache: {}",
			error,
		)));

	let genesis_id = BlockId::Number(Zero::zero());
	let genesis_authorities: Option<Vec<A>> = cache
		.get_at(&well_known_cache_keys::AUTHORITIES, &genesis_id)
		.unwrap_or(None)
		.and_then(|(_, _, v)| Decode::decode(&mut &v[..]).ok());
	if genesis_authorities.is_some() {
		return Ok(());
	}

	let genesis_authorities = authorities(client, &genesis_id)?;
	cache.initialize(&well_known_cache_keys::AUTHORITIES, genesis_authorities.encode())
		.map_err(map_err)?;

	Ok(())
}

#[allow(deprecated)]
fn authorities<A, B, C>(client: &C, at: &BlockId<B>) -> Result<Vec<A>, ConsensusError> where
	A: Codec,
	B: BlockT,
	C: ProvideRuntimeApi<B> + BlockOf + ProvideCache<B>,
	C::Api: AuraApi<B, A>,
{
	client
		.cache()
		.and_then(|cache| cache
			.get_at(&well_known_cache_keys::AUTHORITIES, at)
			.unwrap_or(None)
			.and_then(|(_, _, v)| Decode::decode(&mut &v[..]).ok())
		)
		.or_else(|| AuraApi::authorities(&*client.runtime_api(), at).ok())
		.ok_or_else(|| sp_consensus::Error::InvalidAuthoritiesSet.into())
}

/// Register the aura inherent data provider, if not registered already.
fn register_aura_inherent_data_provider(
	inherent_data_providers: &InherentDataProviders,
	slot_duration: u64,
) -> Result<(), sp_consensus::Error> {
	if !inherent_data_providers.has_provider(&INHERENT_IDENTIFIER) {
		inherent_data_providers
			.register_provider(InherentDataProvider::new(slot_duration))
			.map_err(Into::into)
			.map_err(sp_consensus::Error::InherentData)
	} else {
		Ok(())
	}
}

/// A block-import handler for Aura.
pub struct AuraBlockImport<Block: BlockT, C, I: BlockImport<Block>, P> {
	inner: I,
	client: Arc<C>,
	_phantom: PhantomData<(Block, P)>,
}

impl<Block: BlockT, C, I: Clone + BlockImport<Block>, P> Clone for AuraBlockImport<Block, C, I, P> {
	fn clone(&self) -> Self {
		AuraBlockImport {
			inner: self.inner.clone(),
			client: self.client.clone(),
			_phantom: PhantomData,
		}
	}
}

impl<Block: BlockT, C, I: BlockImport<Block>, P> AuraBlockImport<Block, C, I, P> {
	/// New aura block import.
	pub fn new(
		inner: I,
		client: Arc<C>,
	) -> Self {
		Self {
			inner,
			client,
			_phantom: PhantomData,
		}
	}
}

impl<Block: BlockT, C, I, P> BlockImport<Block> for AuraBlockImport<Block, C, I, P> where
	I: BlockImport<Block, Transaction = sp_api::TransactionFor<C, Block>> + Send + Sync,
	I::Error: Into<ConsensusError>,
	C: HeaderBackend<Block> + ProvideRuntimeApi<Block>,
	P: Pair + Send + Sync + 'static,
	P::Public: Clone + Eq + Send + Sync + Hash + Debug + Encode + Decode,
	P::Signature: Encode + Decode,
{
	type Error = ConsensusError;
	type Transaction = sp_api::TransactionFor<C, Block>;

	fn check_block(
		&mut self,
		block: BlockCheckParams<Block>,
	) -> Result<ImportResult, Self::Error> {
		self.inner.check_block(block).map_err(Into::into)
	}

	fn import_block(
		&mut self,
		block: BlockImportParams<Block, Self::Transaction>,
		new_cache: HashMap<CacheKeyId, Vec<u8>>,
	) -> Result<ImportResult, Self::Error> {
		let hash = block.post_hash();
		let slot_number = find_pre_digest::<Block, P>(&block.header)
			.expect("valid Aura headers must contain a predigest; \
					 header has been already verified; qed");

		let parent_hash = *block.header.parent_hash();
		let parent_header = self.client.header(BlockId::Hash(parent_hash))
			.map_err(|e| ConsensusError::ChainLookup(e.to_string()))?
			.ok_or_else(|| ConsensusError::ChainLookup(aura_err(
				Error::<Block>::ParentUnavailable(parent_hash, hash)
			).into()))?;

		let parent_slot = find_pre_digest::<Block, P>(&parent_header)
			.expect("valid Aura headers contain a pre-digest; \
					parent header has already been verified; qed");

		// make sure that slot number is strictly increasing
		if slot_number <= parent_slot {
			return Err(
				ConsensusError::ClientImport(aura_err(
					Error::<Block>::SlotNumberMustIncrease(parent_slot, slot_number)
				).into())
			);
		}

		self.inner.import_block(block, new_cache).map_err(Into::into)
	}
}

/// Start an import queue for the Aura consensus algorithm.
pub fn import_queue<B, I, C, P, S, CAW>(
	slot_duration: SlotDuration,
	block_import: I,
	justification_import: Option<BoxJustificationImport<B>>,
	finality_proof_import: Option<BoxFinalityProofImport<B>>,
	client: Arc<C>,
	inherent_data_providers: InherentDataProviders,
	spawner: &S,
	registry: Option<&Registry>,
	can_author_with: CAW,
) -> Result<DefaultImportQueue<B, C>, sp_consensus::Error> where
	B: BlockT,
	C::Api: BlockBuilderApi<B> + AuraApi<B, AuthorityId<P>> + ApiExt<B, Error = sp_blockchain::Error>,
	C: 'static + ProvideRuntimeApi<B> + BlockOf + ProvideCache<B> + Send + Sync + AuxStore + HeaderBackend<B>,
	I: BlockImport<B, Error=ConsensusError, Transaction = sp_api::TransactionFor<C, B>> + Send + Sync + 'static,
	DigestItemFor<B>: CompatibleDigestItem<P>,
	P: Pair + Send + Sync + 'static,
	P::Public: Clone + Eq + Send + Sync + Hash + Debug + Encode + Decode,
	P::Signature: Encode + Decode,
	S: sp_core::traits::SpawnNamed,
	CAW: CanAuthorWith<B> + Send + Sync + 'static,
{
	register_aura_inherent_data_provider(&inherent_data_providers, slot_duration.get())?;
	initialize_authorities_cache(&*client)?;

	let verifier = AuraVerifier {
		client,
		inherent_data_providers,
		phantom: PhantomData,
		can_author_with,
	};

	Ok(BasicQueue::new(
		verifier,
		Box::new(block_import),
		justification_import,
		finality_proof_import,
		spawner,
		registry,
	))
}

#[cfg(test)]
mod tests {
	use super::*;
	use sp_consensus::{NoNetwork as DummyOracle, Proposal, RecordProof, AlwaysCanAuthor};
	use sc_network_test::{Block as TestBlock, *};
	use sp_runtime::traits::{Block as BlockT, DigestFor};
	use sc_network::config::ProtocolConfig;
	use parking_lot::Mutex;
	use sp_keyring::sr25519::Keyring;
	use sc_client_api::BlockchainEvents;
	use sp_consensus_aura::sr25519::AuthorityPair;
	use sc_consensus_slots::SimpleSlotWorker;
	use std::task::Poll;
	use sc_block_builder::BlockBuilderProvider;
	use sp_runtime::traits::Header as _;
	use substrate_test_runtime_client::runtime::{Header, H256};
	use sc_keystore::LocalKeystore;
	use sp_application_crypto::key_types::AURA;
<<<<<<< HEAD
	use async_std::task;
=======
>>>>>>> a845ff33

	type Error = sp_blockchain::Error;

	type TestClient = substrate_test_runtime_client::client::Client<
		substrate_test_runtime_client::Backend,
		substrate_test_runtime_client::Executor,
		TestBlock,
		substrate_test_runtime_client::runtime::RuntimeApi
	>;

	struct DummyFactory(Arc<TestClient>);
	struct DummyProposer(u64, Arc<TestClient>);

	impl Environment<TestBlock> for DummyFactory {
		type Proposer = DummyProposer;
		type CreateProposer = futures::future::Ready<Result<DummyProposer, Error>>;
		type Error = Error;

		fn init(&mut self, parent_header: &<TestBlock as BlockT>::Header)
			-> Self::CreateProposer
		{
			futures::future::ready(Ok(DummyProposer(parent_header.number + 1, self.0.clone())))
		}
	}

	impl Proposer<TestBlock> for DummyProposer {
		type Error = Error;
		type Transaction = sc_client_api::TransactionFor<
			substrate_test_runtime_client::Backend,
			TestBlock
		>;
		type Proposal = future::Ready<Result<Proposal<TestBlock, Self::Transaction>, Error>>;

		fn propose(
			self,
			_: InherentData,
			digests: DigestFor<TestBlock>,
			_: Duration,
			_: RecordProof,
		) -> Self::Proposal {
			let r = self.1.new_block(digests).unwrap().build().map_err(|e| e.into());

			future::ready(r.map(|b| Proposal {
				block: b.block,
				proof: b.proof,
				storage_changes: b.storage_changes,
			}))
		}
	}

	const SLOT_DURATION: u64 = 1000;

	pub struct AuraTestNet {
		peers: Vec<Peer<()>>,
	}

	impl TestNetFactory for AuraTestNet {
		type Verifier = AuraVerifier<PeersFullClient, AuthorityPair, AlwaysCanAuthor>;
		type PeerData = ();

		/// Create new test network with peers and given config.
		fn from_config(_config: &ProtocolConfig) -> Self {
			AuraTestNet {
				peers: Vec::new(),
			}
		}

		fn make_verifier(&self, client: PeersClient, _cfg: &ProtocolConfig, _peer_data: &())
			-> Self::Verifier
		{
			match client {
				PeersClient::Full(client, _) => {
					let slot_duration = slot_duration(&*client).expect("slot duration available");
					let inherent_data_providers = InherentDataProviders::new();
					register_aura_inherent_data_provider(
						&inherent_data_providers,
						slot_duration.get()
					).expect("Registers aura inherent data provider");

					assert_eq!(slot_duration.get(), SLOT_DURATION);
					AuraVerifier {
						client,
						inherent_data_providers,
						phantom: Default::default(),
						can_author_with: AlwaysCanAuthor,
					}
				},
				PeersClient::Light(_, _) => unreachable!("No (yet) tests for light client + Aura"),
			}
		}

		fn peer(&mut self, i: usize) -> &mut Peer<Self::PeerData> {
			&mut self.peers[i]
		}

		fn peers(&self) -> &Vec<Peer<Self::PeerData>> {
			&self.peers
		}

		fn mut_peers<F: FnOnce(&mut Vec<Peer<Self::PeerData>>)>(&mut self, closure: F) {
			closure(&mut self.peers);
		}
	}

	#[test]
	#[allow(deprecated)]
	fn authoring_blocks() {
		sp_tracing::try_init_simple();
		let net = AuraTestNet::new(3);

		let peers = &[
			(0, Keyring::Alice),
			(1, Keyring::Bob),
			(2, Keyring::Charlie),
		];

		let net = Arc::new(Mutex::new(net));
		let mut import_notifications = Vec::new();
		let mut aura_futures = Vec::new();

		let mut keystore_paths = Vec::new();
		for (peer_id, key) in peers {
			let mut net = net.lock();
			let peer = net.peer(*peer_id);
			let client = peer.client().as_full().expect("full clients are created").clone();
			let select_chain = peer.select_chain().expect("full client has a select chain");
			let keystore_path = tempfile::tempdir().expect("Creates keystore path");
<<<<<<< HEAD
			let keystore: SyncCryptoStore= LocalKeystore::open(keystore_path.path(), None).expect("Creates keystore.").into();


			keystore.sr25519_generate_new(AURA, Some(&key.to_seed()))
=======
			let keystore = Arc::new(LocalKeystore::open(keystore_path.path(), None)
				.expect("Creates keystore."));


			SyncCryptoStore::sr25519_generate_new(&*keystore, AURA, Some(&key.to_seed()))
>>>>>>> a845ff33
				.expect("Creates authority key");
			keystore_paths.push(keystore_path);

			let environ = DummyFactory(client.clone());
			import_notifications.push(
				client.import_notification_stream()
					.take_while(|n| future::ready(!(n.origin != BlockOrigin::Own && n.header.number() < &5)))
					.for_each(move |_| future::ready(()))
			);

			let slot_duration = slot_duration(&*client).expect("slot duration available");

			let inherent_data_providers = InherentDataProviders::new();
			register_aura_inherent_data_provider(
				&inherent_data_providers, slot_duration.get()
			).expect("Registers aura inherent data provider");

			aura_futures.push(start_aura::<_, _, _, _, _, AuthorityPair, _, _, _>(
				slot_duration,
				client.clone(),
				select_chain,
				client,
				environ,
				DummyOracle,
				inherent_data_providers,
				false,
				Arc::new(keystore.into()),
				sp_consensus::AlwaysCanAuthor,
			).expect("Starts aura"));
		}

		task::block_on(future::select(
			future::poll_fn(move |cx| {
				net.lock().poll(cx);
				Poll::<()>::Pending
			}),
			future::select(
				future::join_all(aura_futures),
				future::join_all(import_notifications)
			)
		));
	}

	#[test]
	fn authorities_call_works() {
		let client = substrate_test_runtime_client::new();

		assert_eq!(client.chain_info().best_number, 0);
		assert_eq!(authorities(&client, &BlockId::Number(0)).unwrap(), vec![
			Keyring::Alice.public().into(),
			Keyring::Bob.public().into(),
			Keyring::Charlie.public().into()
		]);
	}

	#[test]
	fn current_node_authority_should_claim_slot() {
		let net = AuraTestNet::new(4);

		let mut authorities = vec![
			Keyring::Alice.public().into(),
			Keyring::Bob.public().into(),
			Keyring::Charlie.public().into()
		];

		let keystore_path = tempfile::tempdir().expect("Creates keystore path");
<<<<<<< HEAD
		let keystore: SyncCryptoStore = LocalKeystore::open(keystore_path.path(), None).expect("Creates keystore.").into();
		let public = keystore.sr25519_generate_new(AuthorityPair::ID, None)
=======
		let keystore = LocalKeystore::open(keystore_path.path(), None)
			.expect("Creates keystore.");
		let public = SyncCryptoStore::sr25519_generate_new(&keystore, AuthorityPair::ID, None)
>>>>>>> a845ff33
			.expect("Key should be created");
		authorities.push(public.into());

		let net = Arc::new(Mutex::new(net));

		let mut net = net.lock();
		let peer = net.peer(3);
		let client = peer.client().as_full().expect("full clients are created").clone();
		let environ = DummyFactory(client.clone());

		let worker = AuraWorker {
			client: client.clone(),
			block_import: Arc::new(Mutex::new(client)),
			env: environ,
			keystore: keystore.into(),
			sync_oracle: DummyOracle.clone(),
			force_authoring: false,
			_key_type: PhantomData::<AuthorityPair>,
		};

		let head = Header::new(
			1,
			H256::from_low_u64_be(0),
			H256::from_low_u64_be(0),
			Default::default(),
			Default::default()
		);
		assert!(worker.claim_slot(&head, 0, &authorities).is_none());
		assert!(worker.claim_slot(&head, 1, &authorities).is_none());
		assert!(worker.claim_slot(&head, 2, &authorities).is_none());
		assert!(worker.claim_slot(&head, 3, &authorities).is_some());
		assert!(worker.claim_slot(&head, 4, &authorities).is_none());
		assert!(worker.claim_slot(&head, 5, &authorities).is_none());
		assert!(worker.claim_slot(&head, 6, &authorities).is_none());
		assert!(worker.claim_slot(&head, 7, &authorities).is_some());
	}
}<|MERGE_RESOLUTION|>--- conflicted
+++ resolved
@@ -63,12 +63,8 @@
 };
 use sp_runtime::traits::{Block as BlockT, Header, DigestItemFor, Zero, Member};
 use sp_api::ProvideRuntimeApi;
-<<<<<<< HEAD
-use sp_core::{traits::SyncCryptoStore, crypto::Pair};
-=======
 use sp_core::crypto::Pair;
 use sp_keystore::{SyncCryptoStorePtr, SyncCryptoStore};
->>>>>>> a845ff33
 use sp_inherents::{InherentDataProviders, InherentData};
 use sp_timestamp::{
 	TimestampInherentData, InherentType as TimestampInherent, InherentError as TIError
@@ -151,11 +147,7 @@
 	sync_oracle: SO,
 	inherent_data_providers: InherentDataProviders,
 	force_authoring: bool,
-<<<<<<< HEAD
-	keystore: Arc<SyncCryptoStore>,
-=======
 	keystore: SyncCryptoStorePtr,
->>>>>>> a845ff33
 	can_author_with: CAW,
 ) -> Result<impl Future<Output = ()>, sp_consensus::Error> where
 	B: BlockT,
@@ -200,11 +192,7 @@
 	client: Arc<C>,
 	block_import: Arc<Mutex<I>>,
 	env: E,
-<<<<<<< HEAD
-	keystore: Arc<SyncCryptoStore>,
-=======
 	keystore: SyncCryptoStorePtr,
->>>>>>> a845ff33
 	sync_oracle: SO,
 	force_authoring: bool,
 	_key_type: PhantomData<P>,
@@ -260,14 +248,9 @@
 	) -> Option<Self::Claim> {
 		let expected_author = slot_author::<P>(slot_number, epoch_data);
 		expected_author.and_then(|p| {
-<<<<<<< HEAD
-			 if self.keystore.has_keys(
-				&[(p.to_raw_vec(), sp_application_crypto::key_types::AURA)],
-=======
 			 if SyncCryptoStore::has_keys(
 				 &*self.keystore,
 				 &[(p.to_raw_vec(), sp_application_crypto::key_types::AURA)],
->>>>>>> a845ff33
 			) {
 				Some(p.clone())
 			} else {
@@ -303,17 +286,6 @@
 			// add it to a digest item.
 			let public_type_pair = public.to_public_crypto_pair();
 			let public = public.to_raw_vec();
-<<<<<<< HEAD
-			let signature = keystore
-				.sign_with(
-					<AuthorityId<P> as AppKey>::ID,
-					&public_type_pair,
-					header_hash.as_ref()
-				)
-				.map_err(|e| sp_consensus::Error::CannotSign(
-					public.clone(), e.to_string(),
-				))?;
-=======
 			let signature = SyncCryptoStore::sign_with(
 				&*keystore,
 				<AuthorityId<P> as AppKey>::ID,
@@ -322,7 +294,6 @@
 			).map_err(|e| sp_consensus::Error::CannotSign(
 				public.clone(), e.to_string(),
 			))?;
->>>>>>> a845ff33
 			let signature = signature.clone().try_into()
 				.map_err(|_| sp_consensus::Error::InvalidSignature(
 					signature, public
@@ -918,10 +889,6 @@
 	use substrate_test_runtime_client::runtime::{Header, H256};
 	use sc_keystore::LocalKeystore;
 	use sp_application_crypto::key_types::AURA;
-<<<<<<< HEAD
-	use async_std::task;
-=======
->>>>>>> a845ff33
 
 	type Error = sp_blockchain::Error;
 
@@ -1049,18 +1016,11 @@
 			let client = peer.client().as_full().expect("full clients are created").clone();
 			let select_chain = peer.select_chain().expect("full client has a select chain");
 			let keystore_path = tempfile::tempdir().expect("Creates keystore path");
-<<<<<<< HEAD
-			let keystore: SyncCryptoStore= LocalKeystore::open(keystore_path.path(), None).expect("Creates keystore.").into();
-
-
-			keystore.sr25519_generate_new(AURA, Some(&key.to_seed()))
-=======
 			let keystore = Arc::new(LocalKeystore::open(keystore_path.path(), None)
 				.expect("Creates keystore."));
 
 
 			SyncCryptoStore::sr25519_generate_new(&*keystore, AURA, Some(&key.to_seed()))
->>>>>>> a845ff33
 				.expect("Creates authority key");
 			keystore_paths.push(keystore_path);
 
@@ -1127,14 +1087,9 @@
 		];
 
 		let keystore_path = tempfile::tempdir().expect("Creates keystore path");
-<<<<<<< HEAD
-		let keystore: SyncCryptoStore = LocalKeystore::open(keystore_path.path(), None).expect("Creates keystore.").into();
-		let public = keystore.sr25519_generate_new(AuthorityPair::ID, None)
-=======
 		let keystore = LocalKeystore::open(keystore_path.path(), None)
 			.expect("Creates keystore.");
 		let public = SyncCryptoStore::sr25519_generate_new(&keystore, AuthorityPair::ID, None)
->>>>>>> a845ff33
 			.expect("Key should be created");
 		authorities.push(public.into());
 
